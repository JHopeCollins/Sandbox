"""
Written by: J Hope-Collins (jth39@cam.ac.uk)

Test suite for equationclass.py file
Includes tests for Equation class
"""

import numpy as np
<<<<<<< HEAD
from sandbox.fv import fields
from sandbox.fv import advective_fluxclasses as afx
from sandbox.fv import diffusive_fluxclasses as dfx
from sandbox.fv import equationclass
from sandbox.fv import ODEintegrators
import sandbox

=======
from sandbox import fv
import advective_fluxclasses as afx
import diffusive_fluxclasses as dfx
import equationclass
import ODEintegrators
>>>>>>> 9a2aae71

class Test_Equation( object ):
    def test_init( self ):
        eq = equationclass.Equation()
        assert eq.flux_terms == []
        return

    def test_set_variable( self ):
        mesh = np.linspace( 0, 1, 11 )
        x = fv.fields.Domain( mesh )

        q = fv.fields.Field1D( 'q', x )
        q.set_field( np.ones( 10 ) )

        eq = equationclass.Equation()
        eq.set_variable( q )

        assert eq.q is q
        assert eq.mesh is q.mesh

        return

    def test_time_integration( self ):
        eq = equationclass.Equation()
        eq.set_time_integration( ODEintegrators.EulerForward1 )
        assert eq.time_stepper == ODEintegrators.EulerForward1
        return

    def test_add_flux_term( self ):
        fa = afx.AdvectiveFlux1D()
        fd = dfx.DiffusiveFlux1D()

        eq = equationclass.Equation()
        eq.add_flux_term( fa )

        assert len( eq.flux_terms ) == 1
        assert fa in eq.flux_terms

        eq.add_flux_term( fd )

        assert len( eq.flux_terms ) == 2
        assert fa in eq.flux_terms
        assert fd in eq.flux_terms

        return

    def test_spatial_operator( self ):
        mesh = np.linspace( 0, 1, 11 )
        x = fv.fields.Domain( mesh )

        c = fv.fields.Field1D( 'c', x )
        c.set_field( np.ones( 10 ) )

        q = fv.fields.Field1D( 'q', x )
        q.set_field( np.zeros( 10 ) )

        fa = afx.AdvectiveFlux1D()
        fa.set_mesh( x )
        fa.set_advection_velocity( c )

        fd = dfx.DiffusiveFlux1D()
        fd.set_mesh( x )
        fd.set_diffusion_coefficient( 0.5 )

        eq = equationclass.Equation()
        eq.add_flux_term( fa )
        eq.add_flux_term( fd )

        dq = eq.spatial_operator( q )

        dq_test = fa.apply( q ) + fd.apply( q )
        dq_test = np.diff( dq_test )/ x.dxh

        assert np.all( dq == dq_test )

        return

    def test_step( self ):
        mesh = np.linspace( 0, 1, 11 )
        x = fv.fields.Domain( mesh )

        c = fv.fields.Field1D( 'c', x )
        c.set_field( np.ones( 10 ) )

        q = fv.fields.Field1D( 'q', x )
        q.set_field( np.zeros( 10 ) )
        assert( type(q) == sandbox.fv.fields.Field1D )

        fa = afx.AdvectiveFlux1D()
        fa.set_mesh( x )
        fa.set_advection_velocity( c )

        fd = dfx.DiffusiveFlux1D()
        fd.set_mesh( x )
        fd.set_diffusion_coefficient( 0.5 )

        eq = equationclass.Equation()
        eq.set_variable( q )
        eq.set_time_integration( ODEintegrators.EulerForward1 )
        eq.add_flux_term( fa )
        eq.add_flux_term( fd )

        r = q.copy()

        dr = ODEintegrators.EulerForward1( 0.1, r, eq.spatial_operator )
        r.update( dr )

        eq.step( 0.1 )

        assert np.all( q.val == r.val )

        return

<|MERGE_RESOLUTION|>--- conflicted
+++ resolved
@@ -6,21 +6,11 @@
 """
 
 import numpy as np
-<<<<<<< HEAD
-from sandbox.fv import fields
-from sandbox.fv import advective_fluxclasses as afx
-from sandbox.fv import diffusive_fluxclasses as dfx
-from sandbox.fv import equationclass
-from sandbox.fv import ODEintegrators
-import sandbox
-
-=======
 from sandbox import fv
 import advective_fluxclasses as afx
 import diffusive_fluxclasses as dfx
 import equationclass
 import ODEintegrators
->>>>>>> 9a2aae71
 
 class Test_Equation( object ):
     def test_init( self ):
@@ -107,7 +97,7 @@
 
         q = fv.fields.Field1D( 'q', x )
         q.set_field( np.zeros( 10 ) )
-        assert( type(q) == sandbox.fv.fields.Field1D )
+        assert( type(q) == fv.fields.Field1D )
 
         fa = afx.AdvectiveFlux1D()
         fa.set_mesh( x )
